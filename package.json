--- conflicted
+++ resolved
@@ -20,15 +20,10 @@
     "getstream.io"
   ],
   "dependencies": {
-<<<<<<< HEAD
-    "@braintree/sanitize-url": "^3.0.0",
     "@types/deep-equal": "^1.0.1",
     "@types/vfile": "^4.0.0",
-    "@webscopeio/react-textarea-autocomplete": "^4.0.0",
-=======
     "@braintree/sanitize-url": "^4.0.0",
     "@webscopeio/react-textarea-autocomplete": "^4.6.3",
->>>>>>> 7e58ed0c
     "anchorme": "^1.1.2",
     "deep-equal": "^2.0.1",
     "emoji-mart": "2.11.0",
@@ -40,15 +35,9 @@
     "prop-types": "^15.6.2",
     "react-file-utils": "0.3.13",
     "react-images": "^1.0.0",
-<<<<<<< HEAD
-    "react-markdown": "^4.0.6",
-    "react-player": "^1.8.0",
-    "react-textarea-autosize": "^7.1.2",
-=======
     "react-markdown": "^4.3.1",
     "react-player": "^1.15.2",
     "react-textarea-autosize": "^7.1.0",
->>>>>>> 7e58ed0c
     "seamless-immutable": "^7.1.4",
     "shallow-diff": "^0.0.5",
     "stream-browserify": "^2.0.2",
@@ -74,13 +63,9 @@
     "@babel/preset-react": "^7.0.0",
     "@rollup/plugin-typescript": "^2.1.0",
     "@stream-io/rollup-plugin-node-builtins": "^2.1.1",
-<<<<<<< HEAD
     "@types/react": "^16.9.17",
     "@types/react-dom": "^16.9.4",
-    "@types/seamless-immutable": "^7.1.10",
-=======
     "@types/seamless-immutable": "7.1.11",
->>>>>>> 7e58ed0c
     "@types/uuid": "^3.4.5",
     "@types/vfile-message": "^2.0.0",
     "@types/ws": "^7.2.0",
@@ -117,22 +102,10 @@
     "rollup-plugin-node-resolve": "^5.2.0",
     "rollup-plugin-peer-deps-external": "^2.2.2",
     "rollup-plugin-replace": "^2.1.0",
-<<<<<<< HEAD
-    "rollup-plugin-scss": "^0.4.0",
     "rollup-plugin-terser": "^4.0.4",
     "rollup-plugin-typescript": "^1.0.1",
-    "rollup-plugin-url": "^2.0.0",
-    "sass": "^1.15.2",
-    "sass-loader": "^7.1.0",
-    "stylelint": "^9.10.1",
-    "stylelint-config-recommended-scss": "^3.2.0",
-    "stylelint-config-standard": "^18.2.0",
-    "stylelint-scss": "^3.5.1",
     "tslib": "^1.10.0",
     "typescript": "^3.7.5",
-    "url-loader": "^1.1.2",
-    "webpack": "4.19.1",
-=======
     "rollup-plugin-scss": "^2.1.0",
     "rollup-plugin-url": "^3.0.1",
     "sass": "^1.25.0",
@@ -144,7 +117,6 @@
     "stylelint-scss": "^3.14.2",
     "url-loader": "^3.0.0",
     "webpack": "4.41.5",
->>>>>>> 7e58ed0c
     "webpack-cli": "^3.1.2",
     "webpack-dev-server": "~3.10.3"
   },
